// SPDX-License-Identifier: CC0-1.0

//! Bitcoin addresses.
//!
//! Support for ordinary base58 Bitcoin addresses and private keys.
//!
//! # Example: creating a new address from a randomly-generated key pair
//!
//! ```rust
//! # #[cfg(feature = "rand-std")] {
//! use bitcoin::{Address, PublicKey, Network};
//! use bitcoin::secp256k1::{rand, Secp256k1};
//!
//! // Generate random key pair.
//! let s = Secp256k1::new();
//! let public_key = PublicKey::new(s.generate_keypair(&mut rand::thread_rng()).1);
//!
//! // Generate pay-to-pubkey-hash address.
//! let address = Address::p2pkh(&public_key, Network::Bitcoin);
//! # }
//! ```
//!
//! # Note: creating a new address requires the rand-std feature flag
//!
//! ```toml
//! bitcoin = { version = "...", features = ["rand-std"] }
//! ```

pub mod error;

use core::convert::{TryFrom, TryInto};
use core::fmt;
use core::marker::PhantomData;
use core::str::FromStr;

use bech32::primitives::hrp::Hrp;
use hashes::{sha256, Hash, HashEngine};
use secp256k1::{Secp256k1, Verification, XOnlyPublicKey};

use crate::base58;
use crate::blockdata::constants::{
    MAX_SCRIPT_ELEMENT_SIZE, PUBKEY_ADDRESS_PREFIX_MAIN, PUBKEY_ADDRESS_PREFIX_TEST,
    SCRIPT_ADDRESS_PREFIX_MAIN, SCRIPT_ADDRESS_PREFIX_TEST,
};
use crate::blockdata::script::witness_program::WitnessProgram;
use crate::blockdata::script::witness_version::WitnessVersion;
use crate::blockdata::script::{self, PushBytesBuf, Script, ScriptBuf, ScriptHash};
use crate::crypto::key::{
    CompressedPublicKey, PubkeyHash, PublicKey, TweakedPublicKey, UntweakedPublicKey,
};
use crate::network::{Network, NetworkKind};
use crate::prelude::*;
use crate::taproot::TapNodeHash;

#[rustfmt::skip]                // Keep public re-exports separate.
#[doc(inline)]
pub use self::{
    error::{Error, ParseError, UnknownAddressTypeError, UnknownHrpError},
};

/// The different types of addresses.
#[derive(Debug, Clone, Copy, PartialEq, Eq, PartialOrd, Ord, Hash)]
#[non_exhaustive]
pub enum AddressType {
    /// Pay to pubkey hash.
    P2pkh,
    /// Pay to script hash.
    P2sh,
    /// Pay to witness pubkey hash.
    P2wpkh,
    /// Pay to witness script hash.
    P2wsh,
    /// Pay to taproot.
    P2tr,
}

impl fmt::Display for AddressType {
    fn fmt(&self, f: &mut fmt::Formatter) -> fmt::Result {
        f.write_str(match *self {
            AddressType::P2pkh => "p2pkh",
            AddressType::P2sh => "p2sh",
            AddressType::P2wpkh => "p2wpkh",
            AddressType::P2wsh => "p2wsh",
            AddressType::P2tr => "p2tr",
        })
    }
}

impl FromStr for AddressType {
    type Err = UnknownAddressTypeError;
    fn from_str(s: &str) -> Result<Self, Self::Err> {
        match s {
            "p2pkh" => Ok(AddressType::P2pkh),
            "p2sh" => Ok(AddressType::P2sh),
            "p2wpkh" => Ok(AddressType::P2wpkh),
            "p2wsh" => Ok(AddressType::P2wsh),
            "p2tr" => Ok(AddressType::P2tr),
            _ => Err(UnknownAddressTypeError(s.to_owned())),
        }
    }
}

<<<<<<< HEAD
/// The method used to produce an address.
#[derive(Debug, Clone, PartialEq, Eq, PartialOrd, Ord, Hash)]
enum Payload {
    /// P2PKH address.
    PubkeyHash(PubkeyHash),
    /// P2SH address.
    ScriptHash(ScriptHash),
    /// Segwit address.
    WitnessProgram(WitnessProgram),
}

/// A utility struct to encode an address payload with the given parameters.
/// This is a low-level utility struct. Consider using `Address` instead.
struct AddressEncoding<'a> {
    /// The address payload to encode.
    payload: &'a Payload,
    /// base58 version byte for p2pkh payloads (e.g. 0x00 for "1..." addresses).
    p2pkh_prefix: u8,
    /// base58 version byte for p2sh payloads (e.g. 0x05 for "3..." addresses).
    p2sh_prefix: u8,
    /// The bech32 human-readable part.
    hrp: Hrp,
}

/// Formats bech32 as upper case if alternate formatting is chosen (`{:#}`).
impl<'a> fmt::Display for AddressEncoding<'a> {
    fn fmt(&self, fmt: &mut fmt::Formatter) -> fmt::Result {
        match self.payload {
            Payload::PubkeyHash(hash) => {
                let mut prefixed = [0; 21];
                prefixed[0] = self.p2pkh_prefix;
                prefixed[1..].copy_from_slice(&hash[..]);
                base58::encode_check_to_fmt(fmt, &prefixed[..])
            }
            Payload::ScriptHash(hash) => {
                let mut prefixed = [0; 21];
                prefixed[0] = self.p2sh_prefix;
                prefixed[1..].copy_from_slice(&hash[..]);
                base58::encode_check_to_fmt(fmt, &prefixed[..])
            }
            Payload::WitnessProgram(witness_program) => {
                let hrp = &self.hrp;
                let version = witness_program.version().to_fe();
                let program = witness_program.program().as_bytes();

                if fmt.alternate() {
                    bech32::segwit::encode_upper_to_fmt_unchecked(fmt, *hrp, version, program)
                } else {
                    bech32::segwit::encode_lower_to_fmt_unchecked(fmt, *hrp, version, program)
                }
            }
        }
    }
}

=======
>>>>>>> 9ea3e29d
mod sealed {
    pub trait NetworkValidation {}
    impl NetworkValidation for super::NetworkChecked {}
    impl NetworkValidation for super::NetworkUnchecked {}
}

/// Marker of status of address's network validation. See section [*Parsing addresses*](Address#parsing-addresses)
/// on [`Address`] for details.
pub trait NetworkValidation: sealed::NetworkValidation + Sync + Send + Sized + Unpin {
    /// Indicates whether this `NetworkValidation` is `NetworkChecked` or not.
    const IS_CHECKED: bool;
}

/// Marker that address's network has been successfully validated. See section [*Parsing addresses*](Address#parsing-addresses)
/// on [`Address`] for details.
#[derive(Debug, Clone, PartialEq, Eq, PartialOrd, Ord, Hash)]
pub enum NetworkChecked {}

/// Marker that address's network has not yet been validated. See section [*Parsing addresses*](Address#parsing-addresses)
/// on [`Address`] for details.
#[derive(Debug, Clone, PartialEq, Eq, PartialOrd, Ord, Hash)]
pub enum NetworkUnchecked {}

impl NetworkValidation for NetworkChecked {
    const IS_CHECKED: bool = true;
}
impl NetworkValidation for NetworkUnchecked {
    const IS_CHECKED: bool = false;
}

/// The inner representation of an address, without the network validation tag.
///
/// An `Address` is composed of a payload and a network. This struct represents the inner
/// representation of an address without the network validation tag, which is used to ensure that
/// addresses are used only on the appropriate network.
#[derive(Debug, Clone, PartialEq, Eq, PartialOrd, Ord, Hash)]
enum AddressInner {
    P2pkh { hash: PubkeyHash, network: NetworkKind },
    P2sh { hash: ScriptHash, network: NetworkKind },
    Segwit { program: WitnessProgram, hrp: KnownHrp },
}

/// Formats bech32 as upper case if alternate formatting is chosen (`{:#}`).
impl fmt::Display for AddressInner {
    fn fmt(&self, fmt: &mut fmt::Formatter) -> fmt::Result {
        use AddressInner::*;
        match self {
            P2pkh { hash, network } => {
                let mut prefixed = [0; 21];
                prefixed[0] = match network {
                    NetworkKind::Main => PUBKEY_ADDRESS_PREFIX_MAIN,
                    NetworkKind::Test => PUBKEY_ADDRESS_PREFIX_TEST,
                };
                prefixed[1..].copy_from_slice(&hash[..]);
                base58::encode_check_to_fmt(fmt, &prefixed[..])
            }
            P2sh { hash, network } => {
                let mut prefixed = [0; 21];
                prefixed[0] = match network {
                    NetworkKind::Main => SCRIPT_ADDRESS_PREFIX_MAIN,
                    NetworkKind::Test => SCRIPT_ADDRESS_PREFIX_TEST,
                };
                prefixed[1..].copy_from_slice(&hash[..]);
                base58::encode_check_to_fmt(fmt, &prefixed[..])
            }
            Segwit { program, hrp } => {
                let hrp = hrp.to_hrp();
                let version = program.version().to_fe();
                let program = program.program().as_ref();

                if fmt.alternate() {
                    bech32::segwit::encode_upper_to_fmt_unchecked(fmt, &hrp, version, program)
                } else {
                    bech32::segwit::encode_lower_to_fmt_unchecked(fmt, &hrp, version, program)
                }
            }
        }
    }
}

/// Known bech32 human-readable parts.
#[derive(Debug, Copy, Clone, PartialEq, Eq, PartialOrd, Ord, Hash)]
#[non_exhaustive]
enum KnownHrp {
    /// The main Bitcoin network.
    Mainnet,
    /// The test networks, testnet and signet.
    Testnets,
    /// The regtest network.
    Regtest,
}

impl KnownHrp {
    /// Creates a `KnownHrp` from `network`.
    fn from_network(network: Network) -> Self {
        use Network::*;

        match network {
            Bitcoin => Self::Mainnet,
            Testnet | Signet => Self::Testnets,
            Regtest => Self::Regtest,
        }
    }

    /// Creates a `KnownHrp` from a [`bech32::Hrp`].
    fn from_hrp(hrp: Hrp) -> Result<Self, UnknownHrpError> {
        if hrp == bech32::hrp::BC {
            Ok(Self::Mainnet)
        } else if hrp.is_valid_on_testnet() || hrp.is_valid_on_signet() {
            Ok(Self::Testnets)
        } else if hrp == bech32::hrp::BCRT {
            Ok(Self::Regtest)
        } else {
            Err(UnknownHrpError(hrp.to_lowercase()))
        }
    }

    /// Converts, infallibly a known HRP to a [`bech32::Hrp`].
    fn to_hrp(self) -> Hrp {
        match self {
            Self::Mainnet => bech32::hrp::BC,
            Self::Testnets => bech32::hrp::TB,
            Self::Regtest => bech32::hrp::BCRT,
        }
    }
}

impl From<Network> for KnownHrp {
    fn from(n: Network) -> Self { Self::from_network(n) }
}

/// A Bitcoin address.
///
/// ### Parsing addresses
///
/// When parsing string as an address, one has to pay attention to the network, on which the parsed
/// address is supposed to be valid. For the purpose of this validation, `Address` has
/// [`is_valid_for_network`](Address<NetworkUnchecked>::is_valid_for_network) method. In order to provide more safety,
/// enforced by compiler, `Address` also contains a special marker type, which indicates whether network of the parsed
/// address has been checked. This marker type will prevent from calling certain functions unless the network
/// verification has been successfully completed.
///
/// The result of parsing an address is `Address<NetworkUnchecked>` suggesting that network of the parsed address
/// has not yet been verified. To perform this verification, method [`require_network`](Address<NetworkUnchecked>::require_network)
/// can be called, providing network on which the address is supposed to be valid. If the verification succeeds,
/// `Address<NetworkChecked>` is returned.
///
/// The types `Address` and `Address<NetworkChecked>` are synonymous, i. e. they can be used interchangeably.
///
/// ```rust
/// use std::str::FromStr;
/// use bitcoin::{Address, Network};
/// use bitcoin::address::{NetworkUnchecked, NetworkChecked};
///
/// // variant 1
/// let address: Address<NetworkUnchecked> = "32iVBEu4dxkUQk9dJbZUiBiQdmypcEyJRf".parse().unwrap();
/// let address: Address<NetworkChecked> = address.require_network(Network::Bitcoin).unwrap();
///
/// // variant 2
/// let address: Address = Address::from_str("32iVBEu4dxkUQk9dJbZUiBiQdmypcEyJRf").unwrap()
///                .require_network(Network::Bitcoin).unwrap();
///
/// // variant 3
/// let address: Address<NetworkChecked> = "32iVBEu4dxkUQk9dJbZUiBiQdmypcEyJRf".parse::<Address<_>>()
///                .unwrap().require_network(Network::Bitcoin).unwrap();
/// ```
///
/// ### Formatting addresses
///
/// To format address into its textual representation, both `Debug` (for usage in programmer-facing,
/// debugging context) and `Display` (for user-facing output) can be used, with the following caveats:
///
/// 1. `Display` is implemented only for `Address<NetworkChecked>`:
///
/// ```
/// # use std::str::FromStr;
/// # use bitcoin::address::{Address, NetworkChecked};
/// let address: Address<NetworkChecked> = Address::from_str("132F25rTsvBdp9JzLLBHP5mvGY66i1xdiM")
///                .unwrap().assume_checked();
/// assert_eq!(address.to_string(), "132F25rTsvBdp9JzLLBHP5mvGY66i1xdiM");
/// ```
///
/// ```ignore
/// # use std::str::FromStr;
/// # use bitcoin::address::{Address, NetworkChecked};
/// let address: Address<NetworkUnchecked> = Address::from_str("132F25rTsvBdp9JzLLBHP5mvGY66i1xdiM")
///                .unwrap();
/// let s = address.to_string(); // does not compile
/// ```
///
/// 2. `Debug` on `Address<NetworkUnchecked>` does not produce clean address but address wrapped by
/// an indicator that its network has not been checked. This is to encourage programmer to properly
/// check the network and use `Display` in user-facing context.
///
/// ```
/// # use std::str::FromStr;
/// # use bitcoin::address::{Address, NetworkUnchecked};
/// let address: Address<NetworkUnchecked> = Address::from_str("132F25rTsvBdp9JzLLBHP5mvGY66i1xdiM")
///                .unwrap();
/// assert_eq!(format!("{:?}", address), "Address<NetworkUnchecked>(132F25rTsvBdp9JzLLBHP5mvGY66i1xdiM)");
/// ```
///
/// ```
/// # use std::str::FromStr;
/// # use bitcoin::address::{Address, NetworkChecked};
/// let address: Address<NetworkChecked> = Address::from_str("132F25rTsvBdp9JzLLBHP5mvGY66i1xdiM")
///                .unwrap().assume_checked();
/// assert_eq!(format!("{:?}", address), "132F25rTsvBdp9JzLLBHP5mvGY66i1xdiM");
/// ```
///
/// ### Relevant BIPs
///
/// * [BIP13 - Address Format for pay-to-script-hash](https://github.com/bitcoin/bips/blob/master/bip-0013.mediawiki)
/// * [BIP16 - Pay to Script Hash](https://github.com/bitcoin/bips/blob/master/bip-0016.mediawiki)
/// * [BIP141 - Segregated Witness (Consensus layer)](https://github.com/bitcoin/bips/blob/master/bip-0141.mediawiki)
/// * [BIP142 - Address Format for Segregated Witness](https://github.com/bitcoin/bips/blob/master/bip-0142.mediawiki)
/// * [BIP341 - Taproot: SegWit version 1 spending rules](https://github.com/bitcoin/bips/blob/master/bip-0341.mediawiki)
/// * [BIP350 - Bech32m format for v1+ witness addresses](https://github.com/bitcoin/bips/blob/master/bip-0350.mediawiki)
#[derive(Clone, PartialEq, Eq, PartialOrd, Ord, Hash)]
///
/// The `#[repr(transparent)]` attribute is used to guarantee that the layout of the
/// `Address` struct is the same as the layout of the `AddressInner` struct. This attribute is
/// an implementation detail and users should not rely on it in their code.
///
#[repr(transparent)]
pub struct Address<V = NetworkChecked>(AddressInner, PhantomData<V>)
where
    V: NetworkValidation;

#[cfg(feature = "serde")]
struct DisplayUnchecked<'a, N: NetworkValidation>(&'a Address<N>);

#[cfg(feature = "serde")]
impl<N: NetworkValidation> fmt::Display for DisplayUnchecked<'_, N> {
    fn fmt(&self, fmt: &mut fmt::Formatter) -> fmt::Result { fmt::Display::fmt(&self.0 .0, fmt) }
}

#[cfg(feature = "serde")]
crate::serde_utils::serde_string_deserialize_impl!(Address<NetworkUnchecked>, "a Bitcoin address");

#[cfg(feature = "serde")]
impl<N: NetworkValidation> serde::Serialize for Address<N> {
    fn serialize<S>(&self, serializer: S) -> Result<S::Ok, S::Error>
    where
        S: serde::Serializer,
    {
        serializer.collect_str(&DisplayUnchecked(self))
    }
}

/// Methods on [`Address`] that can be called on both `Address<NetworkChecked>` and
/// `Address<NetworkUnchecked>`.
impl<V: NetworkValidation> Address<V> {
    /// Returns a reference to the unchecked address, which is dangerous to use if the address
    /// is invalid in the context of `NetworkUnchecked`.
    pub fn as_unchecked(&self) -> &Address<NetworkUnchecked> {
        unsafe { &*(self as *const Address<V> as *const Address<NetworkUnchecked>) }
    }
<<<<<<< HEAD

    /// Extracts and returns the network and payload components of the `Address`.
    fn into_parts(self) -> (Network, Payload) {
        let AddressInner { payload, network } = self.0;
        (network, payload)
    }

    /// Gets the address type of the address.
    ///
    /// This method is publicly available as [`address_type`](Address<NetworkChecked>::address_type)
    /// on `Address<NetworkChecked>` but internally can be called on `Address<NetworkUnchecked>` as
    /// `address_type_internal`.
    ///
    /// # Returns
    /// None if unknown, non-standard or related to the future witness version.
    fn address_type_internal(&self) -> Option<AddressType> {
        match self.payload() {
            Payload::PubkeyHash(_) => Some(AddressType::P2pkh),
            Payload::ScriptHash(_) => Some(AddressType::P2sh),
            Payload::WitnessProgram(ref prog) => {
                // BIP-141 p2wpkh or p2wsh addresses.
                match prog.version() {
                    WitnessVersion::V0 => match prog.program().len() {
                        20 => Some(AddressType::P2wpkh),
                        32 => Some(AddressType::P2wsh),
                        _ => unreachable!(
                            "Address creation invariant violation: invalid program length"
                        ),
                    },
                    WitnessVersion::V1 if prog.program().len() == 32 => Some(AddressType::P2tr),
                    _ => None,
                }
            }
        }
    }

    /// Format the address for the usage by `Debug` and `Display` implementations.
    fn fmt_internal(&self, fmt: &mut fmt::Formatter) -> fmt::Result {
        let p2pkh_prefix = match self.network() {
            Network::Bitcoin => PUBKEY_ADDRESS_PREFIX_MAIN,
            Network::Testnet | Network::Signet | Network::Regtest => PUBKEY_ADDRESS_PREFIX_TEST,
        };
        let p2sh_prefix = match self.network() {
            Network::Bitcoin => SCRIPT_ADDRESS_PREFIX_MAIN,
            Network::Testnet | Network::Signet | Network::Regtest => SCRIPT_ADDRESS_PREFIX_TEST,
        };
        let hrp = match self.network() {
            Network::Bitcoin => hrp::BLK,
            Network::Testnet | Network::Signet => hrp::TBLK,
            Network::Regtest => hrp::BLRT,
        };
        let encoding = AddressEncoding { payload: self.payload(), p2pkh_prefix, p2sh_prefix, hrp };

        use fmt::Display;

        encoding.fmt(fmt)
    }

    /// Create new address from given components, infering the network validation
    /// marker type of the address.
    fn new(network: Network, payload: Payload) -> Self {
        Self(AddressInner { network, payload }, PhantomData)
    }
=======
>>>>>>> 9ea3e29d
}

/// Methods and functions that can be called only on `Address<NetworkChecked>`.
impl Address {
    /// Creates a pay to (compressed) public key hash address from a public key.
    ///
    /// This is the preferred non-witness type address.
    #[inline]
    pub fn p2pkh(pk: impl Into<PubkeyHash>, network: impl Into<NetworkKind>) -> Address {
        let hash = pk.into();
        Self(AddressInner::P2pkh { hash, network: network.into() }, PhantomData)
    }

    /// Creates a pay to script hash P2SH address from a script.
    ///
    /// This address type was introduced with BIP16 and is the popular type to implement multi-sig
    /// these days.
    #[inline]
    pub fn p2sh(script: &Script, network: impl Into<NetworkKind>) -> Result<Address, Error> {
        if script.len() > MAX_SCRIPT_ELEMENT_SIZE {
            return Err(Error::ExcessiveScriptSize);
        }
        let hash = script.script_hash();
        Ok(Address::p2sh_from_hash(hash, network))
    }

    // This is intentionally not public so we enforce script length checks.
    fn p2sh_from_hash(hash: ScriptHash, network: impl Into<NetworkKind>) -> Address {
        Self(AddressInner::P2sh { hash, network: network.into() }, PhantomData)
    }

    /// Creates a witness pay to public key address from a public key.
    ///
    /// This is the native segwit address type for an output redeemable with a single signature.
    pub fn p2wpkh(pk: &CompressedPublicKey, network: Network) -> Self {
        let program = WitnessProgram::p2wpkh(pk);
        Address::from_witness_program(program, network)
    }

    /// Creates a pay to script address that embeds a witness pay to public key.
    ///
    /// This is a segwit address type that looks familiar (as p2sh) to legacy clients.
    pub fn p2shwpkh(pk: &CompressedPublicKey, network: impl Into<NetworkKind>) -> Address {
        let builder = script::Builder::new().push_int(0).push_slice(pk.wpubkey_hash());
        let script_hash = builder.as_script().script_hash();
        Address::p2sh_from_hash(script_hash, network)
    }

    /// Creates a witness pay to script hash address.
    pub fn p2wsh(script: &Script, network: Network) -> Address {
        let program = WitnessProgram::p2wsh(script);
        Address::from_witness_program(program, network)
    }

    /// Creates a pay to script address that embeds a witness pay to script hash address.
    ///
    /// This is a segwit address type that looks familiar (as p2sh) to legacy clients.
    pub fn p2shwsh(script: &Script, network: impl Into<NetworkKind>) -> Address {
        let builder = script::Builder::new().push_int(0).push_slice(script.wscript_hash());
        let script_hash = builder.as_script().script_hash();
        Address::p2sh_from_hash(script_hash, network)
    }

    /// Creates a pay to taproot address from an untweaked key.
    pub fn p2tr<C: Verification>(
        secp: &Secp256k1<C>,
        internal_key: UntweakedPublicKey,
        merkle_root: Option<TapNodeHash>,
        network: Network,
    ) -> Address {
        let program = WitnessProgram::p2tr(secp, internal_key, merkle_root);
        Address::from_witness_program(program, network)
    }

    /// Creates a pay to taproot address from a pre-tweaked output key.
    pub fn p2tr_tweaked(output_key: TweakedPublicKey, network: Network) -> Address {
        let program = WitnessProgram::p2tr_tweaked(output_key);
        Address::from_witness_program(program, network)
    }

    /// Creates an address from an arbitrary witness program.
    ///
    /// This only exists to support future witness versions. If you are doing normal mainnet things
    /// then you likely do not need this constructor.
    // TODO: This is still arguably wrong, could take a KnownHrp/Hrp instead of Network.
    pub fn from_witness_program(program: WitnessProgram, network: Network) -> Address {
        let hrp = KnownHrp::from_network(network);
        let inner = AddressInner::Segwit { program, hrp };
        Address(inner, PhantomData)
    }

    /// Gets the address type of the address.
    ///
    /// # Returns
    ///
    /// None if unknown, non-standard or related to the future witness version.
    #[inline]
    pub fn address_type(&self) -> Option<AddressType> {
        match self.0 {
            AddressInner::P2pkh { .. } => Some(AddressType::P2pkh),
            AddressInner::P2sh { .. } => Some(AddressType::P2sh),
            AddressInner::Segwit { ref program, hrp: _ } =>
                if program.is_p2wpkh() {
                    Some(AddressType::P2wpkh)
                } else if program.is_p2wsh() {
                    Some(AddressType::P2wsh)
                } else if program.is_p2tr() {
                    Some(AddressType::P2tr)
                } else {
                    None
                },
        }
    }

    /// Gets the pubkey hash for this address if this is a P2PKH address.
    pub fn pubkey_hash(&self) -> Option<PubkeyHash> {
        use AddressInner::*;

        match self.0 {
            P2pkh { ref hash, network: _ } => Some(*hash),
            _ => None,
        }
    }

    /// Gets the script hash for this address if this is a P2SH address.
    pub fn script_hash(&self) -> Option<ScriptHash> {
        use AddressInner::*;

        match self.0 {
            P2sh { ref hash, network: _ } => Some(*hash),
            _ => None,
        }
    }

    /// Checks whether or not the address is following Bitcoin standardness rules when
    /// *spending* from this address. *NOT* to be called by senders.
    ///
    /// <details>
    /// <summary>Spending Standardness</summary>
    ///
    /// For forward compatibility, the senders must send to any [`Address`]. Receivers
    /// can use this method to check whether or not they can spend from this address.
    ///
    /// SegWit addresses with unassigned witness versions or non-standard program sizes are
    /// considered non-standard.
    /// </details>
    ///
    pub fn is_spend_standard(&self) -> bool { self.address_type().is_some() }

    /// Constructs an [`Address`] from an output script (`scriptPubkey`).
    pub fn from_script(script: &Script, network: Network) -> Result<Address, Error> {
        if script.is_p2pkh() {
            let bytes = script.as_bytes()[3..23].try_into().expect("statically 20B long");
            let hash = PubkeyHash::from_byte_array(bytes);
            Ok(Address::p2pkh(hash, network))
        } else if script.is_p2sh() {
            let bytes = script.as_bytes()[2..22].try_into().expect("statically 20B long");
            let hash = ScriptHash::from_byte_array(bytes);
            Ok(Address::p2sh_from_hash(hash, network))
        } else if script.is_witness_program() {
            let opcode = script.first_opcode().expect("is_witness_program guarantees len > 4");

            let buf = PushBytesBuf::try_from(script.as_bytes()[2..].to_vec())
                .expect("is_witness_program guarantees len <= 42 bytes");
            let version = WitnessVersion::try_from(opcode)?;
            let program = WitnessProgram::new(version, buf)?;
            Ok(Address::from_witness_program(program, network))
        } else {
            Err(Error::UnrecognizedScript)
        }
    }

    /// Generates a script pubkey spending to this address.
    pub fn script_pubkey(&self) -> ScriptBuf {
        use AddressInner::*;
        match self.0 {
            P2pkh { ref hash, network: _ } => ScriptBuf::new_p2pkh(hash),
            P2sh { ref hash, network: _ } => ScriptBuf::new_p2sh(hash),
            Segwit { ref program, hrp: _ } => {
                let prog = program.program();
                let version = program.version();
                ScriptBuf::new_witness_program_unchecked(version, prog)
            }
        }
    }

    /// Creates a URI string *bitcoin:address* optimized to be encoded in QR codes.
    ///
    /// If the address is bech32, the address becomes uppercase.
    /// If the address is base58, the address is left mixed case.
    ///
    /// Quoting BIP 173 "inside QR codes uppercase SHOULD be used, as those permit the use of
    /// alphanumeric mode, which is 45% more compact than the normal byte mode."
    ///
    /// Note however that despite BIP21 explicitly stating that the `bitcoin:` prefix should be
    /// parsed as case-insensitive many wallets got this wrong and don't parse correctly.
    /// [See compatibility table.](https://github.com/btcpayserver/btcpayserver/issues/2110)
    ///
    /// If you want to avoid allocation you can use alternate display instead:
    /// ```
    /// # use core::fmt::Write;
    /// # const ADDRESS: &str = "BC1QW508D6QEJXTDG4Y5R3ZARVARY0C5XW7KV8F3T4";
    /// # let address = ADDRESS.parse::<bitcoin::Address<_>>().unwrap().assume_checked();
    /// # let mut writer = String::new();
    /// # // magic trick to make error handling look better
    /// # (|| -> Result<(), core::fmt::Error> {
    ///
    /// write!(writer, "{:#}", address)?;
    ///
    /// # Ok(())
    /// # })().unwrap();
    /// # assert_eq!(writer, ADDRESS);
    /// ```
    pub fn to_qr_uri(&self) -> String { format!("blackcoin:{:#}", self) }

    /// Returns true if the given pubkey is directly related to the address payload.
    ///
    /// This is determined by directly comparing the address payload with either the
    /// hash of the given public key or the segwit redeem hash generated from the
    /// given key. For taproot addresses, the supplied key is assumed to be tweaked
    pub fn is_related_to_pubkey(&self, pubkey: &PublicKey) -> bool {
        let pubkey_hash = pubkey.pubkey_hash();
        let payload = self.payload_as_bytes();
        let xonly_pubkey = XOnlyPublicKey::from(pubkey.inner);

        (*pubkey_hash.as_byte_array() == *payload)
            || (xonly_pubkey.serialize() == *payload)
            || (*segwit_redeem_hash(&pubkey_hash).as_byte_array() == *payload)
    }

    /// Returns true if the supplied xonly public key can be used to derive the address.
    ///
    /// This will only work for Taproot addresses. The Public Key is
    /// assumed to have already been tweaked.
    pub fn is_related_to_xonly_pubkey(&self, xonly_pubkey: &XOnlyPublicKey) -> bool {
        xonly_pubkey.serialize() == *self.payload_as_bytes()
    }

    /// Returns true if the address creates a particular script
    /// This function doesn't make any allocations.
    pub fn matches_script_pubkey(&self, script: &Script) -> bool {
        use AddressInner::*;
        match self.0 {
            P2pkh { ref hash, network: _ } if script.is_p2pkh() =>
                &script.as_bytes()[3..23] == <PubkeyHash as AsRef<[u8; 20]>>::as_ref(hash),
            P2sh { ref hash, network: _ } if script.is_p2sh() =>
                &script.as_bytes()[2..22] == <ScriptHash as AsRef<[u8; 20]>>::as_ref(hash),
            Segwit { ref program, hrp: _ } if script.is_witness_program() =>
                &script.as_bytes()[2..] == program.program().as_bytes(),
            P2pkh { .. } | P2sh { .. } | Segwit { .. } => false,
        }
    }

    /// Returns the "payload" for this address.
    ///
    /// The "payload" is the useful stuff excluding serialization prefix, the exact payload is
    /// dependent on the inner address:
    ///
    /// - For p2sh, the payload is the script hash.
    /// - For p2pkh, the payload is the pubkey hash.
    /// - For segwit addresses, the payload is the witness program.
    fn payload_as_bytes(&self) -> &[u8] {
        use AddressInner::*;
        match self.0 {
            P2sh { ref hash, network: _ } => hash.as_ref(),
            P2pkh { ref hash, network: _ } => hash.as_ref(),
            Segwit { ref program, hrp: _ } => program.program().as_bytes(),
        }
    }
}

/// Methods that can be called only on `Address<NetworkUnchecked>`.
impl Address<NetworkUnchecked> {
    /// Returns a reference to the checked address.
    /// This function is dangerous in case the address is not a valid checked address.
    pub fn assume_checked_ref(&self) -> &Address {
        unsafe { &*(self as *const Address<NetworkUnchecked> as *const Address) }
    }
    /// Parsed addresses do not always have *one* network. The problem is that legacy testnet,
    /// regtest and signet addresse use the same prefix instead of multiple different ones. When
    /// parsing, such addresses are always assumed to be testnet addresses (the same is true for
    /// bech32 signet addresses). So if one wants to check if an address belongs to a certain
    /// network a simple comparison is not enough anymore. Instead this function can be used.
    ///
    /// ```rust
    /// use bitcoin::{Address, Network};
    /// use bitcoin::address::NetworkUnchecked;
    ///
    /// let address: Address<NetworkUnchecked> = "2N83imGV3gPwBzKJQvWJ7cRUY2SpUyU6A5e".parse().unwrap();
    /// assert!(address.is_valid_for_network(Network::Testnet));
    /// assert!(address.is_valid_for_network(Network::Regtest));
    /// assert!(address.is_valid_for_network(Network::Signet));
    ///
    /// assert_eq!(address.is_valid_for_network(Network::Bitcoin), false);
    ///
    /// let address: Address<NetworkUnchecked> = "32iVBEu4dxkUQk9dJbZUiBiQdmypcEyJRf".parse().unwrap();
    /// assert!(address.is_valid_for_network(Network::Bitcoin));
    /// assert_eq!(address.is_valid_for_network(Network::Testnet), false);
    /// ```
    pub fn is_valid_for_network(&self, n: Network) -> bool {
        use AddressInner::*;
        match self.0 {
            P2pkh { hash: _, ref network } => *network == NetworkKind::from(n),
            P2sh { hash: _, ref network } => *network == NetworkKind::from(n),
            Segwit { program: _, ref hrp } => *hrp == KnownHrp::from_network(n),
        }
    }

    /// Checks whether network of this address is as required.
    ///
    /// For details about this mechanism, see section [*Parsing addresses*](Address#parsing-addresses)
    /// on [`Address`].
    #[inline]
    pub fn require_network(self, required: Network) -> Result<Address, Error> {
        if self.is_valid_for_network(required) {
            Ok(self.assume_checked())
        } else {
            Err(Error::NetworkValidation { required, address: self })
        }
    }

    /// Marks, without any additional checks, network of this address as checked.
    ///
    /// Improper use of this method may lead to loss of funds. Reader will most likely prefer
    /// [`require_network`](Address<NetworkUnchecked>::require_network) as a safe variant.
    /// For details about this mechanism, see section [*Parsing addresses*](Address#parsing-addresses)
    /// on [`Address`].
    #[inline]
    pub fn assume_checked(self) -> Address {
        use AddressInner::*;

        let inner = match self.0 {
            P2pkh { hash, network } => P2pkh { hash, network },
            P2sh { hash, network } => P2sh { hash, network },
            Segwit { program, hrp } => Segwit { program, hrp },
        };
        Address(inner, PhantomData)
    }
}

impl From<Address> for script::ScriptBuf {
    fn from(a: Address) -> Self { a.script_pubkey() }
}

// Alternate formatting `{:#}` is used to return uppercase version of bech32 addresses which should
// be used in QR codes, see [`Address::to_qr_uri`].
impl fmt::Display for Address {
    fn fmt(&self, fmt: &mut fmt::Formatter) -> fmt::Result { fmt::Display::fmt(&self.0, fmt) }
}

impl<V: NetworkValidation> fmt::Debug for Address<V> {
    fn fmt(&self, f: &mut fmt::Formatter) -> fmt::Result {
        if V::IS_CHECKED {
            fmt::Display::fmt(&self.0, f)
        } else {
            write!(f, "Address<NetworkUnchecked>(")?;
            fmt::Display::fmt(&self.0, f)?;
            write!(f, ")")
        }
    }
}

/// Address can be parsed only with `NetworkUnchecked`.
impl FromStr for Address<NetworkUnchecked> {
    type Err = ParseError;

<<<<<<< HEAD
    fn from_str(s: &str) -> Result<Self, Self::Err> {
        // try bech32
        let bech32_network = match find_bech32_prefix(s) {
            // note that upper or lowercase is allowed but NOT mixed case
            "blk" | "BLK" => Some(Network::Bitcoin),
            "tblk" | "TBLK" => Some(Network::Testnet), // this may also be signet
            "blrt" | "BLRT" => Some(Network::Regtest),
            _ => None,
        };
        if let Some(network) = bech32_network {
            let (_hrp, version, data) = bech32::segwit::decode(s)?;
            let version = WitnessVersion::try_from(version).expect("we know this is in range 0-16");
            let program = PushBytesBuf::try_from(data).expect("decode() guarantees valid length");
            let witness_program = WitnessProgram::new(version, program)?;
=======
    fn from_str(s: &str) -> Result<Address<NetworkUnchecked>, ParseError> {
        if let Ok((hrp, witness_version, data)) = bech32::segwit::decode(s) {
            let version = WitnessVersion::try_from(witness_version)?;
            let buf = PushBytesBuf::try_from(data).expect("bech32 guarantees valid program length");
            let program = WitnessProgram::new(version, buf)
                .expect("bech32 guarantees valid program length for witness");
>>>>>>> 9ea3e29d

            let hrp = KnownHrp::from_hrp(hrp)?;
            let inner = AddressInner::Segwit { program, hrp };
            return Ok(Address(inner, PhantomData));
        }

        // If segwit decoding fails, assume its a legacy address.

        if s.len() > 50 {
            return Err(ParseError::Base58(base58::Error::InvalidLength(s.len() * 11 / 15)));
        }
        let data = base58::decode_check(s)?;
        if data.len() != 21 {
            return Err(ParseError::Base58(base58::Error::InvalidLength(data.len())));
        }

        let (prefix, data) = data.split_first().expect("length checked above");
        let data: [u8; 20] = data.try_into().expect("length checked above");

        let inner = match *prefix {
            PUBKEY_ADDRESS_PREFIX_MAIN => {
                let hash = PubkeyHash::from_byte_array(data);
                AddressInner::P2pkh { hash, network: NetworkKind::Main }
            }
            PUBKEY_ADDRESS_PREFIX_TEST => {
                let hash = PubkeyHash::from_byte_array(data);
                AddressInner::P2pkh { hash, network: NetworkKind::Test }
            }
            SCRIPT_ADDRESS_PREFIX_MAIN => {
                let hash = ScriptHash::from_byte_array(data);
                AddressInner::P2sh { hash, network: NetworkKind::Main }
            }
            SCRIPT_ADDRESS_PREFIX_TEST => {
                let hash = ScriptHash::from_byte_array(data);
                AddressInner::P2sh { hash, network: NetworkKind::Test }
            }
            x => return Err(ParseError::Base58(base58::Error::InvalidAddressVersion(x))),
        };

        Ok(Address(inner, PhantomData))
    }
}

/// Convert a byte array of a pubkey hash into a segwit redeem hash
fn segwit_redeem_hash(pubkey_hash: &PubkeyHash) -> crate::hashes::hash160::Hash {
    let mut sha_engine = sha256::Hash::engine();
    sha_engine.input(&[0, 20]);
    sha_engine.input(pubkey_hash.as_ref());
    crate::hashes::hash160::Hash::from_engine(sha_engine)
}

#[cfg(test)]
mod tests {
    use core::str::FromStr;

    use hex_lit::hex;
    use secp256k1::XOnlyPublicKey;

    use super::*;
    use crate::crypto::key::PublicKey;
    use crate::network::Network::{Bitcoin, Testnet};

    fn roundtrips(addr: &Address, network: Network) {
        assert_eq!(
            Address::from_str(&addr.to_string()).unwrap().assume_checked(),
            *addr,
            "string round-trip failed for {}",
            addr,
        );
        assert_eq!(
            Address::from_script(&addr.script_pubkey(), network)
                .expect("failed to create inner address from script_pubkey"),
            *addr,
            "script round-trip failed for {}",
            addr,
        );

        #[cfg(feature = "serde")]
        {
            let ser = serde_json::to_string(addr).expect("failed to serialize address");
            let back: Address<NetworkUnchecked> =
                serde_json::from_str(&ser).expect("failed to deserialize address");
            assert_eq!(back.assume_checked(), *addr, "serde round-trip failed for {}", addr)
        }
    }

    #[test]
    fn test_p2pkh_address_58() {
<<<<<<< HEAD
        let addr = Address::new(
            Bitcoin,
            Payload::PubkeyHash("0f3d16a50264456bbc771f40b36fefe69d30dc05".parse().unwrap()),
        );
=======
        let hash = "162c5ea71c0b23f5b9022ef047c4a86470a5b070".parse::<PubkeyHash>().unwrap();
        let addr = Address::p2pkh(hash, NetworkKind::Main);
>>>>>>> 9ea3e29d

        assert_eq!(
            addr.script_pubkey(),
            ScriptBuf::from_hex("76a9140f3d16a50264456bbc771f40b36fefe69d30dc0588ac").unwrap()
        );
        assert_eq!(&addr.to_string(), "B5qew6MwFjfH3fqNCb2eqbbMbRmaN67MD3");
        assert_eq!(addr.address_type(), Some(AddressType::P2pkh));
        roundtrips(&addr, Bitcoin);
    }

    #[test]
    fn test_p2pkh_from_key() {
<<<<<<< HEAD
        let key = "04178abe9710e08f04b423be5a90c2b8d6987697dc53c0f2958e64e3d893fcc7c51ecdc85e997eec2c73cdcc21f70e3f3601d100fbb1f3275c48b65a519e327827".parse::<PublicKey>().unwrap();
        let addr = Address::p2pkh(&key, Bitcoin);
        assert_eq!(&addr.to_string(), "BHbXiw6Zvezk7pYYwbKyPrgprFkHLggcn1");
=======
        let key = "048d5141948c1702e8c95f438815794b87f706a8d4cd2bffad1dc1570971032c9b6042a0431ded2478b5c9cf2d81c124a5e57347a3c63ef0e7716cf54d613ba183".parse::<PublicKey>().unwrap();
        let addr = Address::p2pkh(key, NetworkKind::Main);
        assert_eq!(&addr.to_string(), "1QJVDzdqb1VpbDK7uDeyVXy9mR27CJiyhY");
>>>>>>> 9ea3e29d

        let key = "0378c706a3c41ef40aff9e503d6e1410d62a9833512e1d38f30905c11e707e93ba"
            .parse::<PublicKey>()
            .unwrap();
<<<<<<< HEAD
        let addr = Address::p2pkh(&key, Testnet);
        assert_eq!(&addr.to_string(), "n3vpYCTpWg4Bw7k3tW3KTwAEnCcVmBDMbx");
=======
        let addr = Address::p2pkh(key, NetworkKind::Test);
        assert_eq!(&addr.to_string(), "mqkhEMH6NCeYjFybv7pvFC22MFeaNT9AQC");
>>>>>>> 9ea3e29d
        assert_eq!(addr.address_type(), Some(AddressType::P2pkh));
        roundtrips(&addr, Testnet);
    }

    #[test]
    fn test_p2sh_address_58() {
<<<<<<< HEAD
        let addr = Address::new(
            Bitcoin,
            Payload::ScriptHash("fc7d8105ebd93eddc1a1a5b5af26a049cb14d58e".parse().unwrap()),
        );
=======
        let hash = "162c5ea71c0b23f5b9022ef047c4a86470a5b070".parse::<ScriptHash>().unwrap();
        let addr = Address::p2sh_from_hash(hash, NetworkKind::Main);
>>>>>>> 9ea3e29d

        assert_eq!(
            addr.script_pubkey(),
            ScriptBuf::from_hex("a914fc7d8105ebd93eddc1a1a5b5af26a049cb14d58e87").unwrap(),
        );
        assert_eq!(&addr.to_string(), "bbkKKk2GT6wB5Qmpgtdd3gCnnsykXfD8Qu");
        assert_eq!(addr.address_type(), Some(AddressType::P2sh));
        roundtrips(&addr, Bitcoin);
    }

    #[test]
    fn test_p2sh_parse() {
        let script = ScriptBuf::from_hex("552103a765fc35b3f210b95223846b36ef62a4e53e34e2925270c2c7906b92c9f718eb2103c327511374246759ec8d0b89fa6c6b23b33e11f92c5bc155409d86de0c79180121038cae7406af1f12f4786d820a1466eec7bc5785a1b5e4a387eca6d797753ef6db2103252bfb9dcaab0cd00353f2ac328954d791270203d66c2be8b430f115f451b8a12103e79412d42372c55dd336f2eb6eb639ef9d74a22041ba79382c74da2338fe58ad21035049459a4ebc00e876a9eef02e72a3e70202d3d1f591fc0dd542f93f642021f82102016f682920d9723c61b27f562eb530c926c00106004798b6471e8c52c60ee02057ae").unwrap();
        let addr = Address::p2sh(&script, NetworkKind::Test).unwrap();
        assert_eq!(&addr.to_string(), "2N3zXjbwdTcPsJiy8sUK9FhWJhqQCxA8Jjr");
        assert_eq!(addr.address_type(), Some(AddressType::P2sh));
        roundtrips(&addr, Testnet);
    }

    #[test]
    fn test_p2sh_parse_for_large_script() {
        let script = ScriptBuf::from_hex("552103a765fc35b3f210b95223846b36ef62a4e53e34e2925270c2c7906b92c9f718eb2103c327511374246759ec8d0b89fa6c6b23b33e11f92c5bc155409d86de0c79180121038cae7406af1f12f4786d820a1466eec7bc5785a1b5e4a387eca6d797753ef6db2103252bfb9dcaab0cd00353f2ac328954d791270203d66c2be8b430f115f451b8a12103e79412d42372c55dd336f2eb6eb639ef9d74a22041ba79382c74da2338fe58ad21035049459a4ebc00e876a9eef02e72a3e70202d3d1f591fc0dd542f93f642021f82102016f682920d9723c61b27f562eb530c926c00106004798b6471e8c52c60ee02057ae12123122313123123ac1231231231231313123131231231231313212313213123123552103a765fc35b3f210b95223846b36ef62a4e53e34e2925270c2c7906b92c9f718eb2103c327511374246759ec8d0b89fa6c6b23b33e11f92c5bc155409d86de0c79180121038cae7406af1f12f4786d820a1466eec7bc5785a1b5e4a387eca6d797753ef6db2103252bfb9dcaab0cd00353f2ac328954d791270203d66c2be8b430f115f451b8a12103e79412d42372c55dd336f2eb6eb639ef9d74a22041ba79382c74da2338fe58ad21035049459a4ebc00e876a9eef02e72a3e70202d3d1f591fc0dd542f93f642021f82102016f682920d9723c61b27f562eb530c926c00106004798b6471e8c52c60ee02057ae12123122313123123ac1231231231231313123131231231231313212313213123123552103a765fc35b3f210b95223846b36ef62a4e53e34e2925270c2c7906b92c9f718eb2103c327511374246759ec8d0b89fa6c6b23b33e11f92c5bc155409d86de0c79180121038cae7406af1f12f4786d820a1466eec7bc5785a1b5e4a387eca6d797753ef6db2103252bfb9dcaab0cd00353f2ac328954d791270203d66c2be8b430f115f451b8a12103e79412d42372c55dd336f2eb6eb639ef9d74a22041ba79382c74da2338fe58ad21035049459a4ebc00e876a9eef02e72a3e70202d3d1f591fc0dd542f93f642021f82102016f682920d9723c61b27f562eb530c926c00106004798b6471e8c52c60ee02057ae12123122313123123ac1231231231231313123131231231231313212313213123123").unwrap();
        assert_eq!(Address::p2sh(&script, NetworkKind::Test), Err(Error::ExcessiveScriptSize));
    }

    #[test]
    fn test_p2wpkh() {
<<<<<<< HEAD
        let mut key = "03818de5f3d676fc0ab82b9dfa298e4e01105cebb36e28256b414348596246a235"
            .parse::<PublicKey>()
            .unwrap();
        let addr = Address::p2wpkh(&key, Bitcoin).unwrap();
        assert_eq!(&addr.to_string(), "blk1qf5w5dpa5mx5mwhghd5gf5qmy6d3q6g36d4sf5p");
=======
        // stolen from Bitcoin transaction: b3c8c2b6cfc335abbcb2c7823a8453f55d64b2b5125a9a61e8737230cdb8ce20
        let key = "033bc8c83c52df5712229a2f72206d90192366c36428cb0c12b6af98324d97bfbc"
            .parse::<CompressedPublicKey>()
            .unwrap();
        let addr = Address::p2wpkh(&key, Bitcoin);
        assert_eq!(&addr.to_string(), "bc1qvzvkjn4q3nszqxrv3nraga2r822xjty3ykvkuw");
>>>>>>> 9ea3e29d
        assert_eq!(addr.address_type(), Some(AddressType::P2wpkh));
        roundtrips(&addr, Bitcoin);
    }

    #[test]
    fn test_p2wsh() {
        let script = ScriptBuf::from_hex("512102547e587315dbb62c5a9b0e7756a8bdf0e2a6330902f3ad78597ecc62de4a806551ae").unwrap();
        let addr = Address::p2wsh(&script, Bitcoin);
        assert_eq!(
            &addr.to_string(),
            "blk1qsu6jyu4cnm7x36w3lsj2c0tyt6glsgmun2n6cg0nr8fp0vgdva8qp5lux2"
        );
        assert_eq!(addr.address_type(), Some(AddressType::P2wsh));
        roundtrips(&addr, Bitcoin);
    }

    #[test]
    fn test_p2shwpkh() {
<<<<<<< HEAD
        let mut key = "02af4ad6e0f1b81b6636e07139fc4948532e0dc1bca915fc0d0c3a231029ca3292"
            .parse::<PublicKey>()
            .unwrap();
        let addr = Address::p2shwpkh(&key, Bitcoin).unwrap();
        assert_eq!(&addr.to_string(), "bWJbbsS2rSdf6LqWMxpr2AUamXzgfpB6S4");
=======
        // stolen from Bitcoin transaction: ad3fd9c6b52e752ba21425435ff3dd361d6ac271531fc1d2144843a9f550ad01
        let key = "026c468be64d22761c30cd2f12cbc7de255d592d7904b1bab07236897cc4c2e766"
            .parse::<CompressedPublicKey>()
            .unwrap();
        let addr = Address::p2shwpkh(&key, NetworkKind::Main);
        assert_eq!(&addr.to_string(), "3QBRmWNqqBGme9er7fMkGqtZtp4gjMFxhE");
>>>>>>> 9ea3e29d
        assert_eq!(addr.address_type(), Some(AddressType::P2sh));
        roundtrips(&addr, Bitcoin);
    }

    #[test]
    fn test_p2shwsh() {
        // stolen from Bitcoin transaction f9ee2be4df05041d0e0a35d7caa3157495ca4f93b233234c9967b6901dacf7a9
        let script = ScriptBuf::from_hex("522103e5529d8eaa3d559903adb2e881eb06c86ac2574ffa503c45f4e942e2a693b33e2102e5f10fcdcdbab211e0af6a481f5532536ec61a5fdbf7183770cf8680fe729d8152ae").unwrap();
        let addr = Address::p2shwsh(&script, NetworkKind::Main);
        assert_eq!(&addr.to_string(), "36EqgNnsWW94SreZgBWc1ANC6wpFZwirHr");
        assert_eq!(addr.address_type(), Some(AddressType::P2sh));
        roundtrips(&addr, Bitcoin);
    }

    #[test]
    fn test_non_existent_segwit_version() {
        // 40-byte program
        let program = PushBytesBuf::from(hex!(
            "654f6ea368e0acdfd92976b7c2103a1b26313f430654f6ea368e0acdfd92976b7c2103a1b26313f4"
        ));
        let program = WitnessProgram::new(WitnessVersion::V13, program).expect("valid program");

        let addr = Address::from_witness_program(program, Bitcoin);
        roundtrips(&addr, Bitcoin);
    }

    #[test]
    fn test_address_debug() {
        // This is not really testing output of Debug but the ability and proper functioning
        // of Debug derivation on structs generic in NetworkValidation.
        #[derive(Debug)]
        #[allow(unused)]
        struct Test<V: NetworkValidation> {
            address: Address<V>,
        }

        let addr_str = "bbkKKk2GT6wB5Qmpgtdd3gCnnsykXfD8Qu";
        let unchecked = Address::from_str(addr_str).unwrap();

        assert_eq!(
            format!("{:?}", Test { address: unchecked.clone() }),
            format!("Test {{ address: Address<NetworkUnchecked>({}) }}", addr_str)
        );

        assert_eq!(
            format!("{:?}", Test { address: unchecked.assume_checked() }),
            format!("Test {{ address: {} }}", addr_str)
        );
    }

    #[test]
    fn test_address_type() {
        let addresses = [
            ("BHbXiw6Zvezk7pYYwbKyPrgprFkHLggcn1", Some(AddressType::P2pkh)),
            ("bbkKKk2GT6wB5Qmpgtdd3gCnnsykXfD8Qu", Some(AddressType::P2sh)),
            ("blk1qf5w5dpa5mx5mwhghd5gf5qmy6d3q6g36d4sf5p", Some(AddressType::P2wpkh)),
            (
                "blk1qslnt20heyvy9zz8urgzp9rdvc0sm8e6q5qc98hrmn7wjsy2387rqp5kwms",
                Some(AddressType::P2wsh),
            ), 
            (
                "bc1p5cyxnuxmeuwuvkwfem96lqzszd02n6xdcjrs20cac6yqjjwudpxqkedrcr",
                Some(AddressType::P2tr),
            ),
            // Related to future extensions, addresses are valid but have no type
            // segwit v1 and len != 32
            ("bc1pw508d6qejxtdg4y5r3zarvary0c5xw7kw508d6qejxtdg4y5r3zarvary0c5xw7kt5nd6y", None),
            // segwit v2
            ("bc1zw508d6qejxtdg4y5r3zarvaryvaxxpcs", None),
        ];
        for (address, expected_type) in &addresses {
            let addr = Address::from_str(address)
                .unwrap()
                .require_network(Network::Bitcoin)
                .expect("mainnet");
            assert_eq!(&addr.address_type(), expected_type);
        }
    }

    #[test]
    #[cfg(feature = "serde")]
    fn test_json_serialize() {
        use serde_json;

        let addr =
            Address::from_str("BK1iscer7M7aiTBPo9iLFuits6pqYyEKQ8").unwrap().assume_checked();
        let json = serde_json::to_value(&addr).unwrap();
        assert_eq!(
            json,
            serde_json::Value::String("BK1iscer7M7aiTBPo9iLFuits6pqYyEKQ8".to_owned())
        );
        let into: Address = serde_json::from_value::<Address<_>>(json).unwrap().assume_checked();
        assert_eq!(addr.to_string(), into.to_string());
        assert_eq!(
            into.script_pubkey(),
            ScriptBuf::from_hex("76a9149fbe2c1802902016679f34446dc7a4b09872173e88ac").unwrap()
        );

        let addr =
            Address::from_str("bCoDCTKxY9vNAatcgs8UfbsQbTrdy85szS").unwrap().assume_checked();
        let json = serde_json::to_value(&addr).unwrap();
        assert_eq!(
            json,
            serde_json::Value::String("bCoDCTKxY9vNAatcgs8UfbsQbTrdy85szS".to_owned())
        );
        let into: Address = serde_json::from_value::<Address<_>>(json).unwrap().assume_checked();
        assert_eq!(addr.to_string(), into.to_string());
        assert_eq!(
            into.script_pubkey(),
            ScriptBuf::from_hex("a91400bebed3b50b139d9f7632ace2a774f373675bea87").unwrap()
        );

        let addr: Address<NetworkUnchecked> =
            Address::from_str("blk1q2ny6tzxcj3pmph5uf0ph4rgz5396lku8eqxtsxj4g797pwjlpqcqg2h7sn")
                .unwrap();
        let json = serde_json::to_value(addr).unwrap();
        assert_eq!(
            json,
            serde_json::Value::String(
                "blk1q2ny6tzxcj3pmph5uf0ph4rgz5396lku8eqxtsxj4g797pwjlpqcqg2h7sn".to_owned()
            )
        );

        let addr =
            Address::from_str("tblk1qvefhvq4xays9m098zdydtjkyje6ss4uyt9rj2y")
                .unwrap()
                .assume_checked();
        let json = serde_json::to_value(&addr).unwrap();
        assert_eq!(
            json,
            serde_json::Value::String(
                "tblk1qvefhvq4xays9m098zdydtjkyje6ss4uyt9rj2y".to_owned()
            )
        );
        let into: Address = serde_json::from_value::<Address<_>>(json).unwrap().assume_checked();
        assert_eq!(addr.to_string(), into.to_string());
        assert_eq!(
            into.script_pubkey(),
            ScriptBuf::from_hex(
                "001466537602a6e9205dbca71348d5cac49675085784"
            )
            .unwrap()
        );

        let addr = Address::from_str("blrt1qk6d7rz5e3ur7u7ma36sfqe6k4y90863h7vs0aj")
            .unwrap()
            .assume_checked();
        let json = serde_json::to_value(&addr).unwrap();
        assert_eq!(
            json,
            serde_json::Value::String("blrt1qk6d7rz5e3ur7u7ma36sfqe6k4y90863h7vs0aj".to_owned())
        );
        let into: Address = serde_json::from_value::<Address<_>>(json).unwrap().assume_checked();
        assert_eq!(addr.to_string(), into.to_string());
        assert_eq!(
            into.script_pubkey(),
            ScriptBuf::from_hex("0014b69be18a998f07ee7b7d8ea0906756a90af3ea37").unwrap()
        );
    }

    #[test]
    fn test_qr_string() {
        for el in
            ["B6721rwWhbAK35A64Nra9mrpakimnsr8Jg", "bbkKKk2GT6wB5Qmpgtdd3gCnnsykXfD8Qu"].iter()
        {
            let addr =
                Address::from_str(el).unwrap().require_network(Network::Bitcoin).expect("mainnet");
            assert_eq!(addr.to_qr_uri(), format!("blackcoin:{}", el));
        }

        for el in [
            "blrt1qyjq8htmgedctnhssw6tth7gyrkyrgpxktqxlhe",
            "blk1qycd4vmshwf8vxcqxk4qae2egykwuz974nfdzfwwm4hs56tqsanvs3k5q8a",
        ]
        .iter()
        {
            let addr = Address::from_str(el).unwrap().assume_checked();
            assert_eq!(addr.to_qr_uri(), format!("blackcoin:{}", el.to_ascii_uppercase()));
        }
    }

    #[test]
    fn p2tr_from_untweaked() {
        //Test case from BIP-086
        let internal_key = XOnlyPublicKey::from_str(
            "cc8a4bc64d897bddc5fbc2f670f7a8ba0b386779106cf1223c6fc5d7cd6fc115",
        )
        .unwrap();
        let secp = Secp256k1::verification_only();
        let address = Address::p2tr(&secp, internal_key, None, Network::Bitcoin);
        assert_eq!(
            address.to_string(),
            "bc1p5cyxnuxmeuwuvkwfem96lqzszd02n6xdcjrs20cac6yqjjwudpxqkedrcr"
        );
        assert_eq!(address.address_type(), Some(AddressType::P2tr));
        roundtrips(&address, Bitcoin);
    }

    #[test]
    fn test_is_related_to_pubkey_p2wpkh() {
        let address_string = "blk1qjpe9zucdpxffkeyrnue45tap2jwx7khhefnjag";
        let address = Address::from_str(address_string)
            .expect("address")
            .require_network(Network::Bitcoin)
            .expect("mainnet");

        let pubkey_string = "0397aca21423436fbf3dae2121fd1d3ae3b46dff47df38e4fe339a38a9273ff8c5";
        let pubkey = PublicKey::from_str(pubkey_string).expect("pubkey");

        let result = address.is_related_to_pubkey(&pubkey);
        assert!(result);

        let unused_pubkey = PublicKey::from_str(
            "02e81c12b9db45dac0d775515679683c56210080fc66aca3676121fc376abd5b4d",
        )
        .expect("pubkey");
        assert!(!address.is_related_to_pubkey(&unused_pubkey))
    }

    #[test]
    fn test_is_related_to_pubkey_p2shwpkh() {
        let address_string = "bJdU95jNeufixTM8edTxgeBAda2aetC22x";
        let address = Address::from_str(address_string)
            .expect("address")
            .require_network(Network::Bitcoin)
            .expect("mainnet");

        let pubkey_string = "03f07fde9478fd494384407aa6583977b3fc8a2ed890980d2b11299947ca5049f4";
        let pubkey = PublicKey::from_str(pubkey_string).expect("pubkey");

        let result = address.is_related_to_pubkey(&pubkey);
        assert!(result);

        let unused_pubkey = PublicKey::from_str(
            "02160813f7bfdf2a3bc9bdf0cbbe17d678f02acbb2c57d37ebd67781f437de6427",
        )
        .expect("pubkey");
        assert!(!address.is_related_to_pubkey(&unused_pubkey))
    }

    #[test]
    fn test_is_related_to_pubkey_p2pkh() {
        let address_string = "B4VsKWxKdXYsRiwavyNXGgWmqs2n8F7jSM";
        let address = Address::from_str(address_string)
            .expect("address")
            .require_network(Network::Bitcoin)
            .expect("mainnet");

        let pubkey_string = "034730e15d59bf36c80ebc540c05fa6b281078ce45079d9f5a2e187ca4f201e65a";
        let pubkey = PublicKey::from_str(pubkey_string).expect("pubkey");

        let result = address.is_related_to_pubkey(&pubkey);
        assert!(result);

        let unused_pubkey = PublicKey::from_str(
            "0253f61cf0191f2186613c268129bba94f394c8bd8e4b574441a6c073536669035",
        )
        .expect("pubkey");
        assert!(!address.is_related_to_pubkey(&unused_pubkey))
    }

    #[test]
    fn test_is_related_to_pubkey_p2pkh_uncompressed_key() {
        let address_string = "msvS7KzhReCDpQEJaV2hmGNvuQqVUDuC6p";
        let address = Address::from_str(address_string)
            .expect("address")
            .require_network(Network::Testnet)
            .expect("testnet");

        let pubkey_string = "04e96e22004e3db93530de27ccddfdf1463975d2138ac018fc3e7ba1a2e5e0aad8e424d0b55e2436eb1d0dcd5cb2b8bcc6d53412c22f358de57803a6a655fbbd04";
        let pubkey = PublicKey::from_str(pubkey_string).expect("pubkey");

        let result = address.is_related_to_pubkey(&pubkey);
        assert!(result);

        let unused_pubkey = PublicKey::from_str(
            "02ba604e6ad9d3864eda8dc41c62668514ef7d5417d3b6db46e45cc4533bff001c",
        )
        .expect("pubkey");
        assert!(!address.is_related_to_pubkey(&unused_pubkey))
    }

    #[test]
    fn test_is_related_to_pubkey_p2tr() {
        let pubkey_string = "0347ff3dacd07a1f43805ec6808e801505a6e18245178609972a68afbc2777ff2b";
        let pubkey = PublicKey::from_str(pubkey_string).expect("pubkey");
        let xonly_pubkey = XOnlyPublicKey::from(pubkey.inner);
        let tweaked_pubkey = TweakedPublicKey::dangerous_assume_tweaked(xonly_pubkey);
        let address = Address::p2tr_tweaked(tweaked_pubkey, Network::Bitcoin);

        assert_eq!(
            address,
            Address::from_str("bc1pgllnmtxs0g058qz7c6qgaqq4qknwrqj9z7rqn9e2dzhmcfmhlu4sfadf5e")
                .expect("address")
                .require_network(Network::Bitcoin)
                .expect("mainnet")
        );

        let result = address.is_related_to_pubkey(&pubkey);
        assert!(result);

        let unused_pubkey = PublicKey::from_str(
            "02ba604e6ad9d3864eda8dc41c62668514ef7d5417d3b6db46e45cc4533bff001c",
        )
        .expect("pubkey");
        assert!(!address.is_related_to_pubkey(&unused_pubkey));
    }

    #[test]
    fn test_is_related_to_xonly_pubkey() {
        let pubkey_string = "0347ff3dacd07a1f43805ec6808e801505a6e18245178609972a68afbc2777ff2b";
        let pubkey = PublicKey::from_str(pubkey_string).expect("pubkey");
        let xonly_pubkey = XOnlyPublicKey::from(pubkey.inner);
        let tweaked_pubkey = TweakedPublicKey::dangerous_assume_tweaked(xonly_pubkey);
        let address = Address::p2tr_tweaked(tweaked_pubkey, Network::Bitcoin);

        assert_eq!(
            address,
            Address::from_str("bc1pgllnmtxs0g058qz7c6qgaqq4qknwrqj9z7rqn9e2dzhmcfmhlu4sfadf5e")
                .expect("address")
                .require_network(Network::Bitcoin)
                .expect("mainnet")
        );

        let result = address.is_related_to_xonly_pubkey(&xonly_pubkey);
        assert!(result);
    }

    #[test]
    fn test_fail_address_from_script() {
        use crate::witness_program;

        let bad_p2wpkh = ScriptBuf::from_hex("0014dbc5b0a8f9d4353b4b54c3db48846bb15abfec").unwrap();
        let bad_p2wsh = ScriptBuf::from_hex(
            "00202d4fa2eb233d008cc83206fa2f4f2e60199000f5b857a835e3172323385623",
        )
        .unwrap();
        let invalid_segwitv0_script =
            ScriptBuf::from_hex("001161458e330389cd0437ee9fe3641d70cc18").unwrap();
        let expected = Err(Error::UnrecognizedScript);

        assert_eq!(Address::from_script(&bad_p2wpkh, Network::Bitcoin), expected);
        assert_eq!(Address::from_script(&bad_p2wsh, Network::Bitcoin), expected);
        assert_eq!(
            Address::from_script(&invalid_segwitv0_script, Network::Bitcoin),
            Err(Error::WitnessProgram(witness_program::Error::InvalidSegwitV0Length(17)))
        );
    }

    #[test]
    fn valid_address_parses_correctly() {
        let addr = AddressType::from_str("p2tr").expect("false negative while parsing address");
        assert_eq!(addr, AddressType::P2tr);
    }

    #[test]
    fn invalid_address_parses_error() {
        let got = AddressType::from_str("invalid");
        let want = Err(UnknownAddressTypeError("invalid".to_string()));
        assert_eq!(got, want);
    }

    #[test]
    fn test_matches_script_pubkey() {
        let addresses = [
            "BHbXiw6Zvezk7pYYwbKyPrgprFkHLggcn1",
            "B4VsKWxKdXYsRiwavyNXGgWmqs2n8F7jSM",
            "bbkKKk2GT6wB5Qmpgtdd3gCnnsykXfD8Qu",
            "bWJbbsS2rSdf6LqWMxpr2AUamXzgfpB6S4",
            "bc1zw508d6qejxtdg4y5r3zarvaryvaxxpcs",
            "blk1qf5w5dpa5mx5mwhghd5gf5qmy6d3q6g36d4sf5p",
            "bc1p5cyxnuxmeuwuvkwfem96lqzszd02n6xdcjrs20cac6yqjjwudpxqkedrcr",
            "bc1pgllnmtxs0g058qz7c6qgaqq4qknwrqj9z7rqn9e2dzhmcfmhlu4sfadf5e",
        ];
        for addr in &addresses {
            let addr = Address::from_str(addr).unwrap().require_network(Network::Bitcoin).unwrap();
            for another in &addresses {
                let another =
                    Address::from_str(another).unwrap().require_network(Network::Bitcoin).unwrap();
                assert_eq!(addr.matches_script_pubkey(&another.script_pubkey()), addr == another);
            }
        }
    }
}<|MERGE_RESOLUTION|>--- conflicted
+++ resolved
@@ -100,64 +100,6 @@
     }
 }
 
-<<<<<<< HEAD
-/// The method used to produce an address.
-#[derive(Debug, Clone, PartialEq, Eq, PartialOrd, Ord, Hash)]
-enum Payload {
-    /// P2PKH address.
-    PubkeyHash(PubkeyHash),
-    /// P2SH address.
-    ScriptHash(ScriptHash),
-    /// Segwit address.
-    WitnessProgram(WitnessProgram),
-}
-
-/// A utility struct to encode an address payload with the given parameters.
-/// This is a low-level utility struct. Consider using `Address` instead.
-struct AddressEncoding<'a> {
-    /// The address payload to encode.
-    payload: &'a Payload,
-    /// base58 version byte for p2pkh payloads (e.g. 0x00 for "1..." addresses).
-    p2pkh_prefix: u8,
-    /// base58 version byte for p2sh payloads (e.g. 0x05 for "3..." addresses).
-    p2sh_prefix: u8,
-    /// The bech32 human-readable part.
-    hrp: Hrp,
-}
-
-/// Formats bech32 as upper case if alternate formatting is chosen (`{:#}`).
-impl<'a> fmt::Display for AddressEncoding<'a> {
-    fn fmt(&self, fmt: &mut fmt::Formatter) -> fmt::Result {
-        match self.payload {
-            Payload::PubkeyHash(hash) => {
-                let mut prefixed = [0; 21];
-                prefixed[0] = self.p2pkh_prefix;
-                prefixed[1..].copy_from_slice(&hash[..]);
-                base58::encode_check_to_fmt(fmt, &prefixed[..])
-            }
-            Payload::ScriptHash(hash) => {
-                let mut prefixed = [0; 21];
-                prefixed[0] = self.p2sh_prefix;
-                prefixed[1..].copy_from_slice(&hash[..]);
-                base58::encode_check_to_fmt(fmt, &prefixed[..])
-            }
-            Payload::WitnessProgram(witness_program) => {
-                let hrp = &self.hrp;
-                let version = witness_program.version().to_fe();
-                let program = witness_program.program().as_bytes();
-
-                if fmt.alternate() {
-                    bech32::segwit::encode_upper_to_fmt_unchecked(fmt, *hrp, version, program)
-                } else {
-                    bech32::segwit::encode_lower_to_fmt_unchecked(fmt, *hrp, version, program)
-                }
-            }
-        }
-    }
-}
-
-=======
->>>>>>> 9ea3e29d
 mod sealed {
     pub trait NetworkValidation {}
     impl NetworkValidation for super::NetworkChecked {}
@@ -229,9 +171,9 @@
                 let program = program.program().as_ref();
 
                 if fmt.alternate() {
-                    bech32::segwit::encode_upper_to_fmt_unchecked(fmt, &hrp, version, program)
+                    bech32::segwit::encode_upper_to_fmt_unchecked(fmt, hrp, version, program)
                 } else {
-                    bech32::segwit::encode_lower_to_fmt_unchecked(fmt, &hrp, version, program)
+                    bech32::segwit::encode_lower_to_fmt_unchecked(fmt, hrp, version, program)
                 }
             }
         }
@@ -264,11 +206,11 @@
 
     /// Creates a `KnownHrp` from a [`bech32::Hrp`].
     fn from_hrp(hrp: Hrp) -> Result<Self, UnknownHrpError> {
-        if hrp == bech32::hrp::BC {
+        if hrp == bech32::hrp::BLK {
             Ok(Self::Mainnet)
         } else if hrp.is_valid_on_testnet() || hrp.is_valid_on_signet() {
             Ok(Self::Testnets)
-        } else if hrp == bech32::hrp::BCRT {
+        } else if hrp == bech32::hrp::BLRT {
             Ok(Self::Regtest)
         } else {
             Err(UnknownHrpError(hrp.to_lowercase()))
@@ -278,9 +220,9 @@
     /// Converts, infallibly a known HRP to a [`bech32::Hrp`].
     fn to_hrp(self) -> Hrp {
         match self {
-            Self::Mainnet => bech32::hrp::BC,
-            Self::Testnets => bech32::hrp::TB,
-            Self::Regtest => bech32::hrp::BCRT,
+            Self::Mainnet => bech32::hrp::BLK,
+            Self::Testnets => bech32::hrp::TBLK,
+            Self::Regtest => bech32::hrp::BLRT,
         }
     }
 }
@@ -416,72 +358,6 @@
     pub fn as_unchecked(&self) -> &Address<NetworkUnchecked> {
         unsafe { &*(self as *const Address<V> as *const Address<NetworkUnchecked>) }
     }
-<<<<<<< HEAD
-
-    /// Extracts and returns the network and payload components of the `Address`.
-    fn into_parts(self) -> (Network, Payload) {
-        let AddressInner { payload, network } = self.0;
-        (network, payload)
-    }
-
-    /// Gets the address type of the address.
-    ///
-    /// This method is publicly available as [`address_type`](Address<NetworkChecked>::address_type)
-    /// on `Address<NetworkChecked>` but internally can be called on `Address<NetworkUnchecked>` as
-    /// `address_type_internal`.
-    ///
-    /// # Returns
-    /// None if unknown, non-standard or related to the future witness version.
-    fn address_type_internal(&self) -> Option<AddressType> {
-        match self.payload() {
-            Payload::PubkeyHash(_) => Some(AddressType::P2pkh),
-            Payload::ScriptHash(_) => Some(AddressType::P2sh),
-            Payload::WitnessProgram(ref prog) => {
-                // BIP-141 p2wpkh or p2wsh addresses.
-                match prog.version() {
-                    WitnessVersion::V0 => match prog.program().len() {
-                        20 => Some(AddressType::P2wpkh),
-                        32 => Some(AddressType::P2wsh),
-                        _ => unreachable!(
-                            "Address creation invariant violation: invalid program length"
-                        ),
-                    },
-                    WitnessVersion::V1 if prog.program().len() == 32 => Some(AddressType::P2tr),
-                    _ => None,
-                }
-            }
-        }
-    }
-
-    /// Format the address for the usage by `Debug` and `Display` implementations.
-    fn fmt_internal(&self, fmt: &mut fmt::Formatter) -> fmt::Result {
-        let p2pkh_prefix = match self.network() {
-            Network::Bitcoin => PUBKEY_ADDRESS_PREFIX_MAIN,
-            Network::Testnet | Network::Signet | Network::Regtest => PUBKEY_ADDRESS_PREFIX_TEST,
-        };
-        let p2sh_prefix = match self.network() {
-            Network::Bitcoin => SCRIPT_ADDRESS_PREFIX_MAIN,
-            Network::Testnet | Network::Signet | Network::Regtest => SCRIPT_ADDRESS_PREFIX_TEST,
-        };
-        let hrp = match self.network() {
-            Network::Bitcoin => hrp::BLK,
-            Network::Testnet | Network::Signet => hrp::TBLK,
-            Network::Regtest => hrp::BLRT,
-        };
-        let encoding = AddressEncoding { payload: self.payload(), p2pkh_prefix, p2sh_prefix, hrp };
-
-        use fmt::Display;
-
-        encoding.fmt(fmt)
-    }
-
-    /// Create new address from given components, infering the network validation
-    /// marker type of the address.
-    fn new(network: Network, payload: Payload) -> Self {
-        Self(AddressInner { network, payload }, PhantomData)
-    }
-=======
->>>>>>> 9ea3e29d
 }
 
 /// Methods and functions that can be called only on `Address<NetworkChecked>`.
@@ -848,29 +724,12 @@
 impl FromStr for Address<NetworkUnchecked> {
     type Err = ParseError;
 
-<<<<<<< HEAD
-    fn from_str(s: &str) -> Result<Self, Self::Err> {
-        // try bech32
-        let bech32_network = match find_bech32_prefix(s) {
-            // note that upper or lowercase is allowed but NOT mixed case
-            "blk" | "BLK" => Some(Network::Bitcoin),
-            "tblk" | "TBLK" => Some(Network::Testnet), // this may also be signet
-            "blrt" | "BLRT" => Some(Network::Regtest),
-            _ => None,
-        };
-        if let Some(network) = bech32_network {
-            let (_hrp, version, data) = bech32::segwit::decode(s)?;
-            let version = WitnessVersion::try_from(version).expect("we know this is in range 0-16");
-            let program = PushBytesBuf::try_from(data).expect("decode() guarantees valid length");
-            let witness_program = WitnessProgram::new(version, program)?;
-=======
     fn from_str(s: &str) -> Result<Address<NetworkUnchecked>, ParseError> {
         if let Ok((hrp, witness_version, data)) = bech32::segwit::decode(s) {
             let version = WitnessVersion::try_from(witness_version)?;
             let buf = PushBytesBuf::try_from(data).expect("bech32 guarantees valid program length");
             let program = WitnessProgram::new(version, buf)
                 .expect("bech32 guarantees valid program length for witness");
->>>>>>> 9ea3e29d
 
             let hrp = KnownHrp::from_hrp(hrp)?;
             let inner = AddressInner::Segwit { program, hrp };
@@ -959,15 +818,8 @@
 
     #[test]
     fn test_p2pkh_address_58() {
-<<<<<<< HEAD
-        let addr = Address::new(
-            Bitcoin,
-            Payload::PubkeyHash("0f3d16a50264456bbc771f40b36fefe69d30dc05".parse().unwrap()),
-        );
-=======
-        let hash = "162c5ea71c0b23f5b9022ef047c4a86470a5b070".parse::<PubkeyHash>().unwrap();
+        let hash = "0f3d16a50264456bbc771f40b36fefe69d30dc05".parse::<PubkeyHash>().unwrap();
         let addr = Address::p2pkh(hash, NetworkKind::Main);
->>>>>>> 9ea3e29d
 
         assert_eq!(
             addr.script_pubkey(),
@@ -980,41 +832,23 @@
 
     #[test]
     fn test_p2pkh_from_key() {
-<<<<<<< HEAD
         let key = "04178abe9710e08f04b423be5a90c2b8d6987697dc53c0f2958e64e3d893fcc7c51ecdc85e997eec2c73cdcc21f70e3f3601d100fbb1f3275c48b65a519e327827".parse::<PublicKey>().unwrap();
-        let addr = Address::p2pkh(&key, Bitcoin);
+        let addr = Address::p2pkh(key, NetworkKind::Main);
         assert_eq!(&addr.to_string(), "BHbXiw6Zvezk7pYYwbKyPrgprFkHLggcn1");
-=======
-        let key = "048d5141948c1702e8c95f438815794b87f706a8d4cd2bffad1dc1570971032c9b6042a0431ded2478b5c9cf2d81c124a5e57347a3c63ef0e7716cf54d613ba183".parse::<PublicKey>().unwrap();
-        let addr = Address::p2pkh(key, NetworkKind::Main);
-        assert_eq!(&addr.to_string(), "1QJVDzdqb1VpbDK7uDeyVXy9mR27CJiyhY");
->>>>>>> 9ea3e29d
 
         let key = "0378c706a3c41ef40aff9e503d6e1410d62a9833512e1d38f30905c11e707e93ba"
             .parse::<PublicKey>()
             .unwrap();
-<<<<<<< HEAD
-        let addr = Address::p2pkh(&key, Testnet);
+        let addr = Address::p2pkh(key, NetworkKind::Test);
         assert_eq!(&addr.to_string(), "n3vpYCTpWg4Bw7k3tW3KTwAEnCcVmBDMbx");
-=======
-        let addr = Address::p2pkh(key, NetworkKind::Test);
-        assert_eq!(&addr.to_string(), "mqkhEMH6NCeYjFybv7pvFC22MFeaNT9AQC");
->>>>>>> 9ea3e29d
         assert_eq!(addr.address_type(), Some(AddressType::P2pkh));
         roundtrips(&addr, Testnet);
     }
 
     #[test]
     fn test_p2sh_address_58() {
-<<<<<<< HEAD
-        let addr = Address::new(
-            Bitcoin,
-            Payload::ScriptHash("fc7d8105ebd93eddc1a1a5b5af26a049cb14d58e".parse().unwrap()),
-        );
-=======
-        let hash = "162c5ea71c0b23f5b9022ef047c4a86470a5b070".parse::<ScriptHash>().unwrap();
+        let hash = "fc7d8105ebd93eddc1a1a5b5af26a049cb14d58e".parse::<ScriptHash>().unwrap();
         let addr = Address::p2sh_from_hash(hash, NetworkKind::Main);
->>>>>>> 9ea3e29d
 
         assert_eq!(
             addr.script_pubkey(),
@@ -1042,20 +876,11 @@
 
     #[test]
     fn test_p2wpkh() {
-<<<<<<< HEAD
-        let mut key = "03818de5f3d676fc0ab82b9dfa298e4e01105cebb36e28256b414348596246a235"
-            .parse::<PublicKey>()
-            .unwrap();
-        let addr = Address::p2wpkh(&key, Bitcoin).unwrap();
-        assert_eq!(&addr.to_string(), "blk1qf5w5dpa5mx5mwhghd5gf5qmy6d3q6g36d4sf5p");
-=======
-        // stolen from Bitcoin transaction: b3c8c2b6cfc335abbcb2c7823a8453f55d64b2b5125a9a61e8737230cdb8ce20
-        let key = "033bc8c83c52df5712229a2f72206d90192366c36428cb0c12b6af98324d97bfbc"
+        let key = "03818de5f3d676fc0ab82b9dfa298e4e01105cebb36e28256b414348596246a235"
             .parse::<CompressedPublicKey>()
             .unwrap();
         let addr = Address::p2wpkh(&key, Bitcoin);
-        assert_eq!(&addr.to_string(), "bc1qvzvkjn4q3nszqxrv3nraga2r822xjty3ykvkuw");
->>>>>>> 9ea3e29d
+        assert_eq!(&addr.to_string(), "blk1qf5w5dpa5mx5mwhghd5gf5qmy6d3q6g36d4sf5p");
         assert_eq!(addr.address_type(), Some(AddressType::P2wpkh));
         roundtrips(&addr, Bitcoin);
     }
@@ -1074,20 +899,11 @@
 
     #[test]
     fn test_p2shwpkh() {
-<<<<<<< HEAD
-        let mut key = "02af4ad6e0f1b81b6636e07139fc4948532e0dc1bca915fc0d0c3a231029ca3292"
-            .parse::<PublicKey>()
-            .unwrap();
-        let addr = Address::p2shwpkh(&key, Bitcoin).unwrap();
-        assert_eq!(&addr.to_string(), "bWJbbsS2rSdf6LqWMxpr2AUamXzgfpB6S4");
-=======
-        // stolen from Bitcoin transaction: ad3fd9c6b52e752ba21425435ff3dd361d6ac271531fc1d2144843a9f550ad01
-        let key = "026c468be64d22761c30cd2f12cbc7de255d592d7904b1bab07236897cc4c2e766"
+        let key = "02af4ad6e0f1b81b6636e07139fc4948532e0dc1bca915fc0d0c3a231029ca3292"
             .parse::<CompressedPublicKey>()
             .unwrap();
         let addr = Address::p2shwpkh(&key, NetworkKind::Main);
-        assert_eq!(&addr.to_string(), "3QBRmWNqqBGme9er7fMkGqtZtp4gjMFxhE");
->>>>>>> 9ea3e29d
+        assert_eq!(&addr.to_string(), "bWJbbsS2rSdf6LqWMxpr2AUamXzgfpB6S4");
         assert_eq!(addr.address_type(), Some(AddressType::P2sh));
         roundtrips(&addr, Bitcoin);
     }
